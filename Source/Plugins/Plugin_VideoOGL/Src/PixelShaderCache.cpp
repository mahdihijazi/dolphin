--- conflicted
+++ resolved
@@ -349,11 +349,7 @@
 
 bool PixelShaderCache::CompilePixelShader(FRAGMENTSHADER& ps, const char* pstrprogram)
 {
-<<<<<<< HEAD
-		return pCompilePixelShader(ps, pstrprogram);
-=======
 	return pCompilePixelShader(ps, pstrprogram);
->>>>>>> f57f654b
 }
 
 // Disable Fragment programs and reset the selected Program
